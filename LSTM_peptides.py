#!/usr/bin/env python
# -*- coding: utf-8 -*-
"""
..author:: Alex Müller, ETH Zürich, Switzerland.
..date:: September 2017

Code for training a LSTM model on peptide sequences followed by sampling novel sequences through the model.
Check the readme for possible flags to use with this script.
"""
import os
import random

import matplotlib
import numpy as np
import tensorflow as tf
from scipy.spatial import distance
from keras.callbacks import ModelCheckpoint
from keras.initializers import RandomNormal
from keras.layers import Dense, LSTM, TimeDistributed
from keras.models import Sequential
from keras.optimizers import Adam
from keras.utils import plot_model
from progressbar import ProgressBar
from sklearn.model_selection import KFold
from sklearn.preprocessing import StandardScaler
from modlamp.descriptors import PeptideDescriptor, GlobalDescriptor
from modlamp.sequences import Random, Helices
from modlamp.core import count_aas

sess = tf.Session()
from keras import backend as K

K.set_session(sess)

matplotlib.use("Agg")
import matplotlib.pyplot as plt

flags = tf.app.flags

flags.DEFINE_string("dataset", "training_sequences_noC.csv", "dataset file (expecting csv)")
flags.DEFINE_string("name", "test", "run name for log and checkpoint files")
flags.DEFINE_integer("batch_size", 256, "batch size")
flags.DEFINE_integer("epochs", 100, "epochs to train")
flags.DEFINE_integer("layers", 2, "number of layers in the network")
flags.DEFINE_float("valsplit", 0.2, "percentage of the data to use for validation")
flags.DEFINE_integer("neurons", 64, "number of units per layer")
flags.DEFINE_integer("sample", 100, "number of sequences to sample training")
flags.DEFINE_integer("maxlen", 0, "maximum sequence length allowed when sampling new sequences")
flags.DEFINE_float("temp", 2.5, "temperature used for sampling")
flags.DEFINE_string("startchar", "B", "starting character to begin sampling. Default='B' for 'begin'")
flags.DEFINE_float("dropout", 0.1, "dropout to use in every layer; layer 1 gets 1*dropout, layer 2 2*dropout etc.")
flags.DEFINE_bool("train", True, "wether the network should be trained or just sampled from")
flags.DEFINE_float("lr", 0.01, "learning rate to be used with the Adam optimizer")
flags.DEFINE_bool("batchnorm", False, "if True, a BatchNormalization layer is added after every LSTM layer")
flags.DEFINE_bool("timedistr", True, "if True, the last Dense layer is wrapped by TimeDistributed")
flags.DEFINE_string("modfile", None, "filename of the pretrained model to used for sampling if train=False")
flags.DEFINE_integer("cv", None, "number of folds to use for cross-validation; if None, no CV is performed")
flags.DEFINE_integer("step", 1, "step size to move window or prediction target")
flags.DEFINE_string("target", "all", "whether to learn all proceeding characters or just the last `one` in sequence")
flags.DEFINE_integer("padlen", 0, "number of spaces to use for padding sequences (if window not 0); if 0, sequences are"
                                  " padded to the length of the longest sequence in the dataset")
flags.DEFINE_integer("window", 0, "window size used to process sequences. If 0, all sequences are padded to the "
                                  "longest sequence length in the dataset")

FLAGS = flags.FLAGS


def _save_flags(flgs, filename):
    """Function to save used tf.FLAGS to log-file

    :param flgs: tensorflow flags
    :return: saved file
    """
    with open(filename, 'w') as f:
        f.write("Used flags:\n-----------\n")
        for k, v in flgs.__dict__['__flags'].items():
            f.write(k + ": " + str(v) + "\n")


def _onehotencode(s, vocab=None):
    """Function to one-hot encode a sring.
    
    :param s: {str} String to encode in one-hot fashion
    :param vocab: vocabulary to use fore encoding, if None, default AAs are used
    :return: one-hot encoded string as a np.array
    """
    if not vocab:
        vocab = ['A', 'B', 'C', 'D', 'E', 'F', 'G', 'H', 'I', 'K', 'L', 'M', 'N', 'P', 'Q', 'R', 'S', 'T', 'V', 'W',
                 'Y', ' ']
    
    # generate translation dictionary for one-hot encoding
    to_one_hot = dict()
    for i, a in enumerate(vocab):
        v = np.zeros(len(vocab))
        v[i] = 1
        to_one_hot[a] = v
    
    result = []
    for l in s:
        result.append(to_one_hot[l])
    result = np.array(result)
    return np.reshape(result, (1, result.shape[0], result.shape[1])), to_one_hot, vocab


def _onehotdecode(matrix, vocab=None, filename=None):
    """Decode a given one-hot represented matrix back into sequences

    :param matrix: matrix containing sequence patterns that are one-hot encoded
    :param vocab: vocabulary, if None, standard AAs are used
    :param filename: filename for saving sequences, if ``None``, sequences are returned in a list
    :return: list of decoded sequences in the range lenmin-lenmax, if ``filename``, they are saved to a file
    """
    if not vocab:
        _, _, vocab = _onehotencode('A')
    if len(matrix.shape) == 2:  # if a matrix containing only one string is supplied
        result = []
        for i in range(matrix.shape[0]):
            for j in range(matrix.shape[1]):
                aa = np.where(matrix[i, j] == 1.)[0][0]
                result.append(vocab[aa])
        seq = ''.join(result)
        if filename:
            with open(filename, 'wb') as f:
                f.write(seq)
        else:
            return seq
    
    elif len(matrix.shape) == 3:  # if a matrix containing several strings is supplied
        result = []
        for n in range(matrix.shape[0]):
            oneresult = []
            for i in range(matrix.shape[1]):
                for j in range(matrix.shape[2]):
                    aa = np.where(matrix[n, i, j] == 1.)[0][0]
                    oneresult.append(vocab[aa])
            seq = ''.join(oneresult)
            result.append(seq)
        if filename:
            with open(filename, 'wb') as f:
                for s in result:
                    f.write(s + '\n')
        else:
            return result


def _sample_with_temp(preds, temp=1.0):
    """Helper function to sample one letter from a probability array given a temperature.

    :param preds: {np.array} predictions returned by the network
    :param temp: {float} temperature value to sample at.
    """
    streched = np.log(preds) / temp
    vocab_size = len(streched)
    strethced_probs = np.exp(streched) / np.sum(np.exp(streched))
    return np.random.choice(vocab_size, p=strethced_probs)

    
class SequenceHandler(object):
    """
    Class for handling peptide sequences, e.g. loading, one-hot encoding or decoding and saving
    """
    
    def __init__(self, window=0):
        """
        :param window: {str} window used for chopping up sequences. If 0: False
        """
        self.sequences = None
        self.generated = None
        self.ran = None
        self.hel = None
        self.X = list()
        self.y = list()
        self.window = window
        # generate translation dictionary for one-hot encoding
        _, self.to_one_hot, self.vocab = _onehotencode('A')
    
    def load_sequences(self, filename):
        """Method to load peptide sequences from a csv file
        
        :param filename: {str} filename of the sequence file to be read (``csv``, one sequence per line)
        :return: sequences in self.sequences
        """
        with open(filename) as f:
            self.sequences = [s.strip() for s in f]
        self.sequences = random.sample(self.sequences, len(self.sequences))  # shuffle sequences randomly
    
    def pad_sequences(self, pad_char=' ', padlen=0):
        """
        Pad all sequences to the longest length (default) or a given length
        
        :param pad_char: {str} Character to pad sequences with
        :param padlen: {int} Custom length of padding to add to all sequences to (optional), default: 0. If
        0, sequences are padded to the length of the longest sequence in the training set. If a window is used and the
        padded sequence is shorter than the window size, it is padded to fit the window.
        """
        if padlen:
            padded_seqs = []
            for seq in self.sequences:
                if len(seq) < self.window:
                    padded_seq = seq + pad_char * (1 + self.window - len(seq))
                else:
                    padded_seq = seq + pad_char * padlen
                padded_seqs.append(padded_seq)
        else:
            length = max([len(seq) for seq in self.sequences])
            padded_seqs = []
            for seq in self.sequences:
                padded_seq = 'B' + seq + pad_char * (length - len(seq))
                padded_seqs.append(padded_seq)
        
        if pad_char not in self.vocab:
            self.vocab += [pad_char]
        
        self.sequences = padded_seqs  # overwrite sequences with padded sequences
    
    def one_hot_encode(self, step=2, target='all'):
        """Chop up loaded sequences into patterns of length ``window`` by moving by stepsize ``step`` and translate
        them with a one-hot vector encoding
        
        :param step: {int} size of the steps to move the window forward
        :param target: {str} whether all proceeding AA should be learned or just the last one in sequence (`all`, `one`)
        :return: one-hot encoded sequence patterns in self.X and corresponding target amino acids in self.y
        """
        if self.window == 0:
            for s in self.sequences:
                self.X.append([self.to_one_hot[char] for char in s[:-step]])
                if target == 'all':
                    self.y.append([self.to_one_hot[char] for char in s[step:]])
                elif target == 'one':
                    self.y.append(s[-step:])
            
            self.X = np.reshape(self.X, (len(self.X), len(self.sequences[0]) - step, len(self.vocab)))
            self.y = np.reshape(self.y, (len(self.y), len(self.sequences[0]) - step, len(self.vocab)))
        
        else:
            for s in self.sequences:
                for i in range(0, len(s) - self.window, step):
                    self.X.append([self.to_one_hot[char] for char in s[i: i + self.window]])
                    if target == 'all':
                        self.y.append([self.to_one_hot[char] for char in s[i + 1: i + self.window + 1]])
                    elif target == 'one':
                        self.y.append(s[-step:])
            
            self.X = np.reshape(self.X, (len(self.X), self.window, len(self.vocab)))
            self.y = np.reshape(self.y, (len(self.y), self.window, len(self.vocab)))

        print("\nData shape:\nX: " + str(self.X.shape) + "\ny: " + str(self.y.shape))

    def analyze_training(self):
        """Method to analyze the distribution of the training data
        
        :return: prints out information about the length distribution of the sequences in ``self.sequences``
        """
        d = GlobalDescriptor(self.sequences)
        d.length()
        print("\nLENGTH DISTRIBUTION OF TRAINING DATA:\n")
        print("Number of sequences:    \t%i" % len(self.sequences))
        print("Mean sequence length:   \t%.1f ± %.1f" % (np.mean(d.descriptor), np.std(d.descriptor)))
        print("Median sequence length: \t%i" % np.median(d.descriptor))
        print("Minimal sequence length:\t%i" % np.min(d.descriptor))
        print("Maximal sequence length:\t%i" % np.max(d.descriptor))
    
    def analyze_generated(self, num, fname='analysis.txt'):
        """Method to analyze the generated sequences located in `self.generated`.

        :param num: {int} wanted number of sequences to sample
        :param fname: {str} filename to save analysis info to
        :return: file with analysis info (distances)
        """
        with open(fname, 'w') as f:
            print("Analyzing...")
            f.write("ANALYSIS OF SAMPLED SEQUENCES\n==============================\n\n")
            f.write("Nr. of duplicates in generated sequences: %i\n" % (len(self.generated) - len(set(self.generated))))
            count = len(set(self.generated) & set(self.sequences))  # get shared entries in both lists
            f.write("%.1f percent of generated sequences are present in the training data.\n" %
                    ((count / len(self.generated)) * 100))

            d = GlobalDescriptor(self.generated)
            l1 = len(d.sequences)
            d.filter_aa('B')
            l2 = len(d.sequences)
            d.length()
            f.write("\n\nLENGTH DISTRIBUTION OF GENERATED DATA:\n\n")
            f.write("Number of sequences too short:\t%i\n" % (num - l1))
            f.write("Number of invalid (with 'B'):\t%i\n" % (l1 - l2))
            f.write("Number of valid sequences:\t%i\n" % l2)
            f.write("Mean sequence length:     \t%.1f ± %.1f\n" % (np.mean(d.descriptor), np.std(d.descriptor)))
            f.write("Median sequence length:   \t%i\n" % np.median(d.descriptor))
            f.write("Minimal sequence length:  \t%i\n" % np.min(d.descriptor))
            f.write("Maximal sequence length:  \t%i\n" % np.max(d.descriptor))

            descriptor = 'pepcats'
            seq_desc = PeptideDescriptor([s[1:].rstrip() for s in self.sequences], descriptor)
            seq_desc.calculate_autocorr(7)
            gen_desc = PeptideDescriptor(d.sequences, descriptor)
            gen_desc.calculate_autocorr(7)

            # random comparison set
            self.ran = Random(len(self.generated), np.min(d.descriptor), np.max(d.descriptor))  # generate rand seqs
            probas = count_aas(''.join(seq_desc.sequences)).values()  # get the aa distribution of training seqs
            self.ran.generate_sequences(proba=probas)
            ran_desc = PeptideDescriptor(self.ran.sequences, descriptor)
            ran_desc.calculate_autocorr(7)

            # amphipathic helices comparison set
            self.hel = Helices(len(self.generated), np.min(d.descriptor), np.max(d.descriptor))
            self.hel.generate_sequences()
            hel_desc = PeptideDescriptor(self.hel.sequences, descriptor)
            hel_desc.calculate_autocorr(7)

            # distance calculation
            f.write("\n\nDISTANCE CALCULATION IN '%s' DESCRIPTOR SPACE\n\n" % descriptor.upper())
            desc_dist = distance.cdist(gen_desc.descriptor, seq_desc.descriptor, metric='euclidean')
            f.write("Average euclidean distance of sampled to training data:\t%.3f +/- %.3f\n" %
                    (np.mean(desc_dist), np.std(desc_dist)))
            ran_dist = distance.cdist(ran_desc.descriptor, seq_desc.descriptor, metric='euclidean')
            f.write("Average euclidean distance if randomly sampled seqs:\t%.3f +/- %.3f\n" %
                    (np.mean(ran_dist), np.std(ran_dist)))
            hel_dist = distance.cdist(hel_desc.descriptor, seq_desc.descriptor, metric='euclidean')
            f.write("Average euclidean distance if amphipathic helical seqs:\t%.3f +/- %.3f\n" %
                    (np.mean(hel_dist), np.std(hel_dist)))

            # more simple descriptors
            g_seq = GlobalDescriptor(seq_desc.sequences)
            g_gen = GlobalDescriptor(gen_desc.sequences)
            g_ran = GlobalDescriptor(ran_desc.sequences)
            g_hel = GlobalDescriptor(hel_desc.sequences)
            g_seq.calculate_all()
            g_gen.calculate_all()
            g_ran.calculate_all()
            g_hel.calculate_all()
            sclr = StandardScaler()
            sclr.fit(g_seq.descriptor)
            f.write("\n\nDISTANCE CALCULATION FOR SCALED GLOBAL DESCRIPTORS\n\n")
            desc_dist = distance.cdist(sclr.transform(g_gen.descriptor), sclr.transform(g_seq.descriptor), metric='euclidean')
            f.write("Average euclidean distance of sampled to training data:\t%.2f +/- %.2f\n" %
                    (np.mean(desc_dist), np.std(desc_dist)))
            ran_dist = distance.cdist(sclr.transform(g_ran.descriptor), sclr.transform(g_seq.descriptor), metric='euclidean')
            f.write("Average euclidean distance if randomly sampled seqs:\t%.2f +/- %.2f\n" %
                    (np.mean(ran_dist), np.std(ran_dist)))
            hel_dist = distance.cdist(sclr.transform(g_hel.descriptor), sclr.transform(g_seq.descriptor), metric='euclidean')
            f.write("Average euclidean distance if amphipathic helical seqs:\t%.2f +/- %.2f\n" %
                    (np.mean(hel_dist), np.std(hel_dist)))

            # hydrophobic moments
            uh_seq = PeptideDescriptor(seq_desc.sequences, 'eisenberg')
            uh_seq.calculate_moment()
            uh_gen = PeptideDescriptor(gen_desc.sequences, 'eisenberg')
            uh_gen.calculate_moment()
            uh_ran = PeptideDescriptor(ran_desc.sequences, 'eisenberg')
            uh_ran.calculate_moment()
            uh_hel = PeptideDescriptor(hel_desc.sequences, 'eisenberg')
            uh_hel.calculate_moment()
            f.write("\n\nHYDROPHOBIC MOMENTS\n\n")
            f.write("Hydrophobic moment of training seqs:\t%.3f +/- %.3f\n" %
                    (np.mean(uh_seq.descriptor), np.std(uh_seq.descriptor)))
            f.write("Hydrophobic moment of sampled seqs:\t%.3f +/- %.3f\n" %
                    (np.mean(uh_gen.descriptor), np.std(uh_gen.descriptor)))
            f.write("Hydrophobic moment of random seqs:\t%.3f +/- %.3f\n" %
                    (np.mean(uh_ran.descriptor), np.std(uh_ran.descriptor)))
            f.write("Hydrophobic moment of amphipathic seqs:\t%.3f +/- %.3f\n" %
                    (np.mean(uh_hel.descriptor), np.std(uh_hel.descriptor)))

    def save_generated(self, logdir, filename):
        """Save all sequences in `self.generated` to file

        :param logdir: {str} current log directory (used for comparison sequences)
        :param filename: {str} filename to save the sequences to
        :return: saved file
        """
        with open(filename, 'w') as f:
            for s in self.generated:
                f.write(s + '\n')

        self.ran.save_fasta(logdir + '/random_sequences.fasta')
        self.hel.save_fasta(logdir + '/helical_sequences.fasta')


class Model(object):
    """
    Class containing the LSTM model to learn sequential data
    """
    
    def __init__(self, n_vocab, outshape, session_name, n_units=256, batch=64, layers=2, lr=0.001, dropoutfract=0.1,
                 loss='categorical_crossentropy', batchnorm=False, timedist=True, seed=42):
        """Initialize the model
        
        :param n_vocab: {int} length of vocabulary
        :param outshape: {int} output dimensionality of the model
        :param session_name: {str} custom name for the current session. Will create directory with this name to save
        results / logs to.
        :param n_units: {int} number of LSTM units per layer
        :param batch: {int} batch size
        :param layers: {int} number of layers in the network
        :param loss: {str} applied loss function, choose from available keras loss functions
        :param lr: {float} learning rate to use with Adam optimizer
        :param dropoutfract: {float} fraction of dropout to add to each layer. Layer1 gets 1 * value, Layer2 2 *
        value and so on.
        :param timedist: {bool} whether the output dense layer should be time distributed (one layer per time step)

        :param seed {int} random seed used to initialize weights
        """
        random.seed(seed)
        self.seed = seed
        self.weight_init = None
        self.dropout = dropoutfract
        self.inshape = (None, n_vocab)
        self.outshape = outshape
        self.neurons = n_units
        self.layers = layers
        self.losses = list()
        self.val_losses = list()
        self.batchsize = batch
        self.cv_loss = None
        self.cv_loss_std = None
        self.cv_val_loss = None
        self.cv_val_loss_std = None
        self.model = None
        self.losstype = loss
        self.timedist = timedist
        self.batchnorm = batchnorm
        self.optimizer = Adam(lr=lr, beta_1=0.9, beta_2=0.999, epsilon=1e-08, decay=0.0)
        self.session_name = session_name
        self.logdir = './' + session_name
        if os.path.exists(self.logdir):
<<<<<<< HEAD
            decision = raw_input('\nSession folder already exists!\n'
                                 'Do you want to overwrite the previous session? [y/n] ')
            if decision in ['n', 'no', 'N', 'NO', 'No']:
=======
            decide = raw_input('\nSession folder already exists!\nDo you want to overwrite the previous session? [y/n] ')
            if decide in ['n', 'no', 'N', 'NO', 'No']:
>>>>>>> 97d441d5
                self.logdir = './' + raw_input('Enter new session name: ')
                os.makedirs(self.logdir)
        self.checkpointdir = self.logdir + '/checkpoint/'
        if not os.path.exists(self.checkpointdir):
            os.makedirs(self.checkpointdir)
        _, _, self.vocab = _onehotencode('A')
        
        self.initialize_model(seed=self.seed)
    
    def initialize_model(self, seed=42):
        """Method to initialize the model with all parameters saved in the attributes. This method is used during
        initialization of the class, as well as in cross-validation to reinitialize a fresh model for every fold.
        
        :param seed: {int} random seed to use for weight initialization
        
        :return: initialized model in ``self.model``
        """
        self.weight_init = RandomNormal(mean=0.0, stddev=0.05, seed=seed)  # weights randomly between -0.05 and 0.05
        self.model = Sequential()
        for l in range(self.layers):
            self.model.add(LSTM(units=self.neurons,
                                name='LSTM%i' % (l + 1),
                                input_shape=self.inshape,

                                return_sequences=True,
                                kernel_initializer=self.weight_init,
                                use_bias=True,
                                bias_initializer='zeros',
                                unit_forget_bias=True,
                                dropout=self.dropout * (l + 1)))
        self.model.add(Dense(self.outshape, activation='softmax', name='Dense'))
        self.model.compile(loss=self.losstype, optimizer=self.optimizer)
    
    def train(self, x, y, epochs=10, valsplit=0.2, sample=10):
        """Train the model on given training data.
        
        :param x: {array} training data
        :param y: {array} targets for training data in X
        :param epochs: {int} number of epochs to train
        :param valsplit: {float} fraction of data that should be used as validation data during training
        :param sample: {int} number of sequences to sample after every training epoch
        :return: trained model and measured losses in self.model, self.losses and self.val_losses
        """
        writer = tf.summary.FileWriter('./logs/' + self.session_name, graph=sess.graph)
        for e in range(epochs):
            print("Epoch %i" % e)
            checkpoints = [ModelCheckpoint(filepath=self.checkpointdir + 'model_epoch_%i.hdf5' % e, verbose=0)]
            train_history = self.model.fit(x, y, epochs=1, batch_size=self.batchsize, validation_split=valsplit,
                                           shuffle=False, callbacks=checkpoints)
            loss_sum = tf.Summary(value=[tf.Summary.Value(tag="loss", simple_value=train_history.history['loss'][-1])])
            writer.add_summary(loss_sum, e)
            
            self.losses.append(train_history.history['loss'])
            if valsplit > 0.:
                self.val_losses.append(train_history.history['val_loss'])
                val_loss_sum = tf.Summary(value=[tf.Summary.Value(tag="val_loss", simple_value=train_history.history[
                    'val_loss'][-1])])
                writer.add_summary(val_loss_sum, e)
            if sample:
                for s in self.sample(sample):  # sample sequences after every training epoch
                    print(s)
        writer.close()
    
    def cross_val(self, x, y, epochs=10, cv=5, plot=True):
        """Method to perform cross-validation with the model given data X, y
        
        :param x: {array} training data
        :param y: {array} targets for training data in X
        :param epochs: {int} number of epochs to train
        :param cv: {int} fold
        :param plot: {bool} whether the losses should be plotted and saved to the session folder
        :return:
        """
        self.losses = list()  # clean losses if already present
        self.val_losses = list()
        kf = KFold(n_splits=cv)
        cntr = 0
        for train, test in kf.split(x):
            print("\nFold %i" % (cntr + 1))
            self.initialize_model(seed=cntr)  # reinitialize every fold, otherwise it will "remember" previous data
            train_history = self.model.fit(x[train], y[train], epochs=epochs, batch_size=self.batchsize,
                                           validation_data=(x[test], y[test]))
            self.losses.append(train_history.history['loss'])
            self.val_losses.append(train_history.history['val_loss'])
            cntr += 1
        self.cv_loss = np.mean(self.losses, axis=0)
        self.cv_loss_std = np.std(self.losses, axis=0)
        self.cv_val_loss = np.mean(self.val_losses, axis=0)
        self.cv_val_loss_std = np.std(self.val_losses, axis=0)
        if plot:
            self.plot_losses(cv=True)

        # get best epoch with corresponding val_loss
        minloss = np.min(self.cv_val_loss)
        e = np.where(minloss == self.cv_val_loss)[0][0]
        print("\n%i-fold cross-validation result:\n\nBest epoch:\t%i\nVal_loss:\t%.4f" % (cv, e, minloss))
        with open(self.logdir + '/' + self.session_name + '_best_epoch.txt', 'w') as f:
            f.write("%i-fold cross-validation result:\n\nBest epoch:\t%i\nVal_loss:\t%.4f" % (cv, e, minloss))

    def plot_losses(self, show=False, cv=False):
        """Plot the losses obtained in training.
        
        :param show: {bool} Whether the plot should be shown or saved. If ``False``, the plot is saved to the
        session folder.
        :param cv: {bool} Whether the losses from cross-validation should be plotted. The standard deviation will be
        depicted as filled areas around the mean curve.
        :return: plot (saved) or shown interactive
        """
        fig, ax = plt.subplots()
        ax.set_title('LSTM Categorical Crossentropy Loss Plot', fontweight='bold', fontsize=16)
        if cv:
            filename = self.logdir + '/' + self.session_name + '_cv_loss_plot.pdf'
            x = range(1, len(self.cv_loss) + 1)
            ax.plot(x, self.cv_loss, '-', color='#FE4365', label='Training')
            ax.plot(x, self.cv_val_loss, '-', color='k', label='Validation')
            ax.fill_between(x, self.cv_loss + self.cv_loss_std, self.cv_loss - self.cv_loss_std,
                            facecolors='#FE4365', alpha=0.5)
            ax.fill_between(x, self.cv_val_loss + self.cv_val_loss_std, self.cv_val_loss - self.cv_val_loss_std,
                            facecolors='k', alpha=0.5)
            ax.set_xlim([0.5, len(self.cv_loss) + 0.5])
            minloss = np.min(self.cv_val_loss)
            plt.text(x=0.5, y=0.5, s='best epoch: ' + str(np.where(minloss == self.cv_val_loss)[0][0]) + ', val_loss: '
                                     + str(minloss.round(4)), transform=ax.transAxes)
        else:
            filename = self.logdir + '/' + self.session_name + '_loss_plot.pdf'
            x = range(1, len(self.losses) + 1)
            ax.plot(x, self.losses, '-', color='#FE4365', label='Training')
            if self.val_losses:
                ax.plot(x, self.val_losses, '-', color='k', label='Validation')
            ax.set_xlim([0.5, len(self.losses) + 0.5])
        ax.set_ylabel('Loss', fontweight='bold', fontsize=14)
        ax.set_xlabel('Epoch', fontweight='bold', fontsize=14)
        ax.spines['right'].set_visible(False)
        ax.spines['top'].set_visible(False)
        ax.xaxis.set_ticks_position('bottom')
        ax.yaxis.set_ticks_position('left')
        plt.legend(loc='best')
        if show:
            plt.show()
        else:
            plt.savefig(filename)
    
    def sample(self, num=100, minlen=7, maxlen=50, start=None, temp=1., show=False):
        """Invoke generation of sequence patterns through sampling from the trained model.
        
        :param num: {int} number of sequences to sample
        :param minlen {int} minimal allowed sequence length
        :param maxlen: {int} maximal length of each pattern generated, if 0, a random length is chosen between 7 and 50
        :param start: {str} start AA to be used for sampling. If ``None``, a random AA is chosen
        :param temp: {float} temperature value to sample at.
        :param show: {bool} whether the sampled sequences should be printed out
        :return: {array} matrix of patterns of shape (num, seqlen, inputshape[0])
        """
        print("\nSampling...\n")
        sampled = []
        lcntr = 0
        pbar = ProgressBar()
        for rs in pbar(range(num)):
            random.seed(rs)
            if not maxlen:  # if the length should be randomly sampled
                longest = np.random.randint(7, 50)
            else:
                longest = maxlen

            if start:
                start_aa = start
            else:  # generate random starting letter
                start_aa = 'B'
            sequence = start_aa  # start with starting letter

            while sequence[-1] != ' ' and len(sequence) <= longest:  # sample until padding or maxlen is reached
                x, _, _ = _onehotencode(sequence)
                preds = self.model.predict(x)[0][0]
                next_aa = _sample_with_temp(preds, temp=temp)
                sequence += self.vocab[next_aa]

            if start_aa == 'B':
                sequence = sequence[1:].rstrip()
            else:  # keep starting AA if chosen for sampling
                sequence = sequence.rstrip()

            if len(sequence) < minlen:  # don't take sequences shorter than the minimal length
                lcntr += 1
                continue

            sampled.append(sequence)
            if show:
                print(sequence)

        print("\t%i sequences were shorter than %i" % (lcntr, minlen))
        return sampled
    
    def load_model(self, filename):
        """Function to load a trained model from a hdf5 file
        
        :return: model loaded from file in ``self.model``
        """
        self.model.load_weights(filename)


def main(infile, sessname, neurons=256, layers=2, epochs=10, batchsize=64, window=0, step=2, target='all',
<<<<<<< HEAD
         valsplit=0.2, sample=10, aa='B', temperature=0.8, dropout=0.1, train=True, learningrate=0.01,
         modfile=None, samplelength=36, pad=0, cv=None):
=======
         valsplit=0.2, batchnorm=False, timedistr=True, sample=10, aa='B', temperature=0.8, dropout=0.1, train=True,
         learningrate=0.01, modfile=None, samplelength=36, pad=0, dist=False, cv=None):
>>>>>>> 97d441d5
    
    # loading sequence data, analyze, pad and encode it
    data = SequenceHandler(window=window)
    data.load_sequences(infile)
    data.analyze_training()
    
    # pad sequences
    data.pad_sequences(padlen=pad)

    # one-hot encode padded sequences
    data.one_hot_encode(step=step, target=target)
    
    # building the LSTM model
    model = Model(n_vocab=len(data.vocab), outshape=len(data.vocab), session_name=sessname, n_units=neurons,
                  batch=batchsize, layers=layers, loss='categorical_crossentropy', lr=learningrate,
                  dropoutfract=dropout, batchnorm=batchnorm, timedist=timedistr, seed=42)
    
    if train:
        if cv:
            print("\nPERFORMING %i-FOLD CROSS-VALIDATION...\n" % cv)
            model.cross_val(data.X, data.y, epochs=epochs, cv=cv)
            model.initialize_model()
            model.train(data.X, data.y, epochs=epochs, valsplit=0.0, sample=0)
        else:
            # training model on data
            print("\nTRAINING MODEL FOR %i EPOCHS...\n" % epochs)
            model.train(data.X, data.y, epochs=epochs, valsplit=valsplit, sample=0)
            model.plot_losses()  # plot loss
    
    else:
        print("\nUSING PRETRAINED MODEL... (%s)\n" % modfile)
        model.load_model(modfile)
    
    # generating new data through sampling
    print("\nSAMPLING %i SEQUENCES...\n" % sample)
    data.generated = model.sample(sample, start=aa, maxlen=samplelength, show=False, temp=temperature)
<<<<<<< HEAD
    data.analyze_generated(sample, fname=model.logdir + '/analysis_temp' + str(temperature) + '.txt')
    data.save_generated(model.logdir, model.logdir + '/sampled_sequences_temp' + str(temperature) + '.csv')

=======
    data.analyze_generated(distances=dist)
    data.save_generated(model.logdir + '/sampled_sequences_temp' + str(temperature) + '.csv')
    plot_model(model.model, show_shapes=True, show_layer_names=True, to_file=model.logdir + '/architecture.pdf')
>>>>>>> 97d441d5

if __name__ == "__main__":

    # run main code
    main(infile=FLAGS.dataset, sessname=FLAGS.name, batchsize=FLAGS.batch_size, epochs=FLAGS.epochs,
         layers=FLAGS.layers, valsplit=FLAGS.valsplit, neurons=FLAGS.neurons, sample=FLAGS.sample,
         temperature=FLAGS.temp, dropout=FLAGS.dropout, train=FLAGS.train, modfile=FLAGS.modfile,
<<<<<<< HEAD
         learningrate=FLAGS.lr, cv=FLAGS.cv, samplelength=FLAGS.maxlen, window=FLAGS.window,
         step=FLAGS.step, aa=FLAGS.startchar, target=FLAGS.target, pad=FLAGS.padlen)
=======
         learningrate=FLAGS.lr, batchnorm=FLAGS.batchnorm, timedistr=FLAGS.timedistr, cv=FLAGS.cv,
         samplelength=FLAGS.maxlen, window=FLAGS.window, step=FLAGS.step, aa=FLAGS.startchar, target=FLAGS.target,
         pad=FLAGS.padlen, dist=FLAGS.distance)
>>>>>>> 97d441d5

    # save used flags to log file
    _save_flags(FLAGS, "./" + FLAGS.name + "/flags.txt")<|MERGE_RESOLUTION|>--- conflicted
+++ resolved
@@ -423,14 +423,9 @@
         self.session_name = session_name
         self.logdir = './' + session_name
         if os.path.exists(self.logdir):
-<<<<<<< HEAD
             decision = raw_input('\nSession folder already exists!\n'
                                  'Do you want to overwrite the previous session? [y/n] ')
             if decision in ['n', 'no', 'N', 'NO', 'No']:
-=======
-            decide = raw_input('\nSession folder already exists!\nDo you want to overwrite the previous session? [y/n] ')
-            if decide in ['n', 'no', 'N', 'NO', 'No']:
->>>>>>> 97d441d5
                 self.logdir = './' + raw_input('Enter new session name: ')
                 os.makedirs(self.logdir)
         self.checkpointdir = self.logdir + '/checkpoint/'
@@ -632,13 +627,8 @@
 
 
 def main(infile, sessname, neurons=256, layers=2, epochs=10, batchsize=64, window=0, step=2, target='all',
-<<<<<<< HEAD
          valsplit=0.2, sample=10, aa='B', temperature=0.8, dropout=0.1, train=True, learningrate=0.01,
          modfile=None, samplelength=36, pad=0, cv=None):
-=======
-         valsplit=0.2, batchnorm=False, timedistr=True, sample=10, aa='B', temperature=0.8, dropout=0.1, train=True,
-         learningrate=0.01, modfile=None, samplelength=36, pad=0, dist=False, cv=None):
->>>>>>> 97d441d5
     
     # loading sequence data, analyze, pad and encode it
     data = SequenceHandler(window=window)
@@ -675,15 +665,9 @@
     # generating new data through sampling
     print("\nSAMPLING %i SEQUENCES...\n" % sample)
     data.generated = model.sample(sample, start=aa, maxlen=samplelength, show=False, temp=temperature)
-<<<<<<< HEAD
     data.analyze_generated(sample, fname=model.logdir + '/analysis_temp' + str(temperature) + '.txt')
     data.save_generated(model.logdir, model.logdir + '/sampled_sequences_temp' + str(temperature) + '.csv')
 
-=======
-    data.analyze_generated(distances=dist)
-    data.save_generated(model.logdir + '/sampled_sequences_temp' + str(temperature) + '.csv')
-    plot_model(model.model, show_shapes=True, show_layer_names=True, to_file=model.logdir + '/architecture.pdf')
->>>>>>> 97d441d5
 
 if __name__ == "__main__":
 
@@ -691,14 +675,8 @@
     main(infile=FLAGS.dataset, sessname=FLAGS.name, batchsize=FLAGS.batch_size, epochs=FLAGS.epochs,
          layers=FLAGS.layers, valsplit=FLAGS.valsplit, neurons=FLAGS.neurons, sample=FLAGS.sample,
          temperature=FLAGS.temp, dropout=FLAGS.dropout, train=FLAGS.train, modfile=FLAGS.modfile,
-<<<<<<< HEAD
          learningrate=FLAGS.lr, cv=FLAGS.cv, samplelength=FLAGS.maxlen, window=FLAGS.window,
          step=FLAGS.step, aa=FLAGS.startchar, target=FLAGS.target, pad=FLAGS.padlen)
-=======
-         learningrate=FLAGS.lr, batchnorm=FLAGS.batchnorm, timedistr=FLAGS.timedistr, cv=FLAGS.cv,
-         samplelength=FLAGS.maxlen, window=FLAGS.window, step=FLAGS.step, aa=FLAGS.startchar, target=FLAGS.target,
-         pad=FLAGS.padlen, dist=FLAGS.distance)
->>>>>>> 97d441d5
 
     # save used flags to log file
     _save_flags(FLAGS, "./" + FLAGS.name + "/flags.txt")